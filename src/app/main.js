import { createApp } from 'vue';
import ContentApp from '../apps/content/ContentApp.vue';
import i18n from '@/utils/i18n/plugin.js';

// Import all necessary styles as raw strings using Vite's `?inline` feature.
import combinedGlobalStyles from '../assets/styles/content-app-global.scss?inline';

// Function to extract Vue component styles from the document
function extractVueComponentStyles() {
  const vueStyles = [];
  
  // In development, Vue injects styles into the document head
  if (typeof document !== 'undefined') {
    const styleElements = document.querySelectorAll('style[data-vite-dev-id]');
    styleElements.forEach(style => {
      if (style.textContent) {
        vueStyles.push(style.textContent);
      }
    });
    
    // Also check for Vue scoped styles
    const scopedStyles = document.querySelectorAll('style[scoped]');
    scopedStyles.forEach(style => {
      if (style.textContent) {
        vueStyles.push(style.textContent);
      }
    });
  }
  
  return vueStyles.join('\n');
}

// Function to create a temporary Vue app and extract its styles
function preloadVueStyles() {
  if (typeof document === 'undefined') return '';
  
  // Create a hidden container to mount Vue app temporarily
  const tempContainer = document.createElement('div');
  tempContainer.style.display = 'none';
  tempContainer.style.position = 'absolute';
  tempContainer.style.top = '-9999px';
  document.body.appendChild(tempContainer);
  
  try {
    // Create and mount the app temporarily to trigger style injection
    const tempApp = createApp(ContentApp);
    tempApp.use(i18n);
    const mountedApp = tempApp.mount(tempContainer);
    
    // Extract styles after mounting
    const extractedStyles = extractVueComponentStyles();
    
    // Cleanup
    tempApp.unmount();
    document.body.removeChild(tempContainer);
    
    return extractedStyles;
  } catch (error) {
    // Cleanup on error
    if (document.body.contains(tempContainer)) {
      document.body.removeChild(tempContainer);
    }
    console.warn('[getAppCss] Could not extract Vue component styles:', error);
    return '';
  }
}

/**
 * This function returns the combined CSS for the entire Vue application.
 * This includes both global styles and Vue component styles.
 */
export function getAppCss() {
  let allStyles = combinedGlobalStyles;
  
  // Extract Vue component styles
  const vueComponentStyles = extractVueComponentStyles();
  if (vueComponentStyles) {
    allStyles += '\n/* Vue Component Styles */\n' + vueComponentStyles;
    console.log('[getAppCss] Extracted Vue styles:', vueComponentStyles.length, 'characters');
  }
  
<<<<<<< HEAD
  // If no styles were extracted (e.g., in production), skip preloading to avoid duplicate mounting
  if (!vueComponentStyles.trim()) {
    console.log('[getAppCss] No Vue styles extracted, skipping preload to avoid duplicate mounting');
    console.log('[getAppCss] Vue component styles are handled via direct CSS injection in content-app-global.css');
  }
  
=======
>>>>>>> 6cf9869a
  console.log('[getAppCss] Total CSS length:', allStyles.length, 'characters');
  console.log('[getAppCss] Global styles length:', combinedGlobalStyles.length, 'characters');
  
  return allStyles;
}

/**
 * This function will be exported and called by the content script
 * to mount the app into the provided shadow root.
 * 
 * @param {HTMLElement} rootElement - The element inside the shadow root to mount the Vue app.
 */
export function mountContentApp(rootElement) {
  const app = createApp(ContentApp);
  app.use(i18n);
  app.mount(rootElement);
  console.log('[ContentApp main.js] Vue app mounted into shadow DOM.');
  return app;
}<|MERGE_RESOLUTION|>--- conflicted
+++ resolved
@@ -79,15 +79,6 @@
     console.log('[getAppCss] Extracted Vue styles:', vueComponentStyles.length, 'characters');
   }
   
-<<<<<<< HEAD
-  // If no styles were extracted (e.g., in production), skip preloading to avoid duplicate mounting
-  if (!vueComponentStyles.trim()) {
-    console.log('[getAppCss] No Vue styles extracted, skipping preload to avoid duplicate mounting');
-    console.log('[getAppCss] Vue component styles are handled via direct CSS injection in content-app-global.css');
-  }
-  
-=======
->>>>>>> 6cf9869a
   console.log('[getAppCss] Total CSS length:', allStyles.length, 'characters');
   console.log('[getAppCss] Global styles length:', combinedGlobalStyles.length, 'characters');
   
