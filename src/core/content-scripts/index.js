// Content script entry point for Vue build
// Modern modular architecture with organized handlers and shortcuts

import browser from "webextension-polyfill";
import { getScopedLogger } from "@/shared/logging/logger.js";
import { LOG_COMPONENTS } from "@/shared/logging/logConstants.js";
import { checkContentScriptAccess } from "@/core/tabPermissions.js";
import { MessageActions } from "@/shared/messaging/core/MessageActions.js";
import { sendSmart } from '@/shared/messaging/core/SmartMessaging.js';
// Import Main DOM CSS as raw string for injection
import mainDomCss from '@/assets/styles/content-main-dom.scss?inline';


// Create logger for content script
const logger = getScopedLogger(LOG_COMPONENTS.CONTENT, 'ContentScript');

/**
 * Inject CSS for Main DOM (outside Shadow DOM)
 * This ensures styles for Select Element Mode work on main page elements
 */
async function injectMainDOMStyles() {
  // Check if already injected
  if (document.getElementById('translate-it-main-dom-styles')) {
    return;
  }

  try {
    // Create style element with pre-compiled CSS
    const styleElement = document.createElement('style');
    styleElement.id = 'translate-it-main-dom-styles';
    styleElement.textContent = mainDomCss;
    
    // Inject to main document head
    document.head.appendChild(styleElement);
    
  } catch (error) {
    logger.error('Failed to inject Main DOM CSS:', error);
  }
}

// --- Early exit for restricted pages ---
const access = checkContentScriptAccess();

if (!access.isAccessible) {
  logger.warn(`Content script execution stopped: ${access.errorMessage}`);
  // Stop further execution by not initializing anything.
  // This prevents errors on pages like chrome://extensions or about:addons.
} else {
  // Only run in main frame (not in iframes)
  if (window !== window.top) {
    console.log('🚫 [Content Script] Running in iframe, skipping execution');
    // Stop execution in iframe
  } else if (window.translateItContentScriptLoaded) {
    console.warn('🚨 [Content Script] Already loaded, preventing duplicate execution');
    // Stop further execution
  } else {
    window.translateItContentScriptLoaded = true;
    
    console.log('🚀 [Content Script] ENTRY POINT REACHED');
    (async () => {
      console.log('🚀 [Content Script] ASYNC FUNCTION STARTED');
      logger.init("Content script loading...");

<<<<<<< HEAD
    // --- PRIORITY: Inject CSS before anything else ---
    console.log('[Content Script] 🔥 Starting CSS injection...');
    try {
      const pageStylesModule = await import('@/assets/styles/layout/_content.scss?raw');
      const pageStylesContent = pageStylesModule.default || '';
      console.log('[Content Script] 📄 Raw CSS loaded:', pageStylesContent.length, 'characters');
      
      if (pageStylesContent.length > 0) {
        const pageStyleEl = document.createElement('style');
        pageStyleEl.textContent = pageStylesContent;
        pageStyleEl.setAttribute('data-translate-it-page-styles', 'true');
        document.head.appendChild(pageStyleEl);
        console.log('[Content Script] ✅ CSS injected successfully');
        
        // Check if highlight rule exists
        const hasHighlightRule = pageStylesContent.includes('translate-it-element-highlighted');
        console.log('[Content Script] 🎯 Highlight rule present:', hasHighlightRule ? '✅ YES' : '❌ NO');
      } else {
        console.warn('[Content Script] ⚠️ Empty CSS content from raw import');
      }
    } catch (cssError) {
      console.error('[Content Script] ❌ CSS injection failed:', cssError);
    }

    // --- Mount the Vue UI Host ---
    try {
      // Check if UI Host already exists
      if (document.getElementById('translate-it-host')) {
        console.warn('[Content Script] ⚠️ UI Host already exists, skipping mount');
      } else {
=======
    // --- Inject Main DOM CSS ---
    await injectMainDOMStyles();

    // --- Mount the Vue UI Host ---
    try {
      // Check if UI Host already exists
      if (document.getElementById('translate-it-host')) {
        console.warn('[Content Script] ⚠️ UI Host already exists, skipping mount');
      } else {
>>>>>>> 6cf9869a
        const { mountContentApp, getAppCss } = await import("@/app/main.js");
        const { pageEventBus } = await import("@/core/PageEventBus.js");
        
        // 2. Create the host element and shadow DOM.
        const hostElement = document.createElement('div');
        hostElement.id = 'translate-it-host';
        hostElement.style.all = 'initial';
        document.body.appendChild(hostElement);
        const shadowRoot = hostElement.attachShadow({ mode: 'open' });

        // 3. Inject the entire app's CSS into the shadow DOM.
        const appStyles = getAppCss();
        const appStyleEl = document.createElement('style');
        appStyleEl.setAttribute('data-vue-shadow-styles', 'true');
        
        // Include all app styles (Google Fonts removed to avoid CSP issues)
        appStyleEl.textContent = `
          /* App styles with Shadow DOM reset included */
          ${appStyles}
        `;
        shadowRoot.appendChild(appStyleEl);
        
<<<<<<< HEAD
        // Debug: Log the amount of CSS injected
        console.log('[Content Script] Injected CSS length:', appStyles.length, 'characters');
        
        // Debug: Check if specific styles are present
        if (appStyles.includes('.translation-window')) {
          console.log('[Content Script] ✅ TranslationWindow styles found in injected CSS');
        } else {
          console.warn('[Content Script] ⚠️ TranslationWindow styles NOT found in injected CSS');
        }
        
        if (appStyles.includes('background')) {
          console.log('[Content Script] ✅ Background styles found in injected CSS');
        } else {
          console.warn('[Content Script] ⚠️ Background styles NOT found in injected CSS');
        }
=======
>>>>>>> 6cf9869a

        // 4. Create the root element for the Vue app and mount it.
        const appRoot = document.createElement('div');
        shadowRoot.appendChild(appRoot);
        mountContentApp(appRoot);

        logger.info('Vue UI Host mounted into Shadow DOM with all styles.');

        // Emit a test event to confirm communication
        setTimeout(() => {
          pageEventBus.emit('ui-host-mounted');
        }, 500);
      }

    } catch (error) {
      logger.error('Failed to mount the Vue UI Host:', error);
    }

    // Check if current page is excluded before initializing
    try {
      const response = await sendSmart({
        action: MessageActions.IS_Current_Page_Excluded,
        data: { url: window.location.href }
      });
      
      if (response?.excluded) {
        logger.info(`Content script stopped: page ${window.location.hostname} is excluded`);
        return; // Stop initialization if page is excluded
      }
    } catch (error) {
      logger.error('Failed to check page exclusion status:', error);
      // Continue with initialization on error to avoid breaking functionality
    }

    // Dynamically import modules only on accessible and non-excluded pages
    const { vueBridge } = await import("@/core/managers/content/VueBridgeManager.js");
    // TTS handler removed - using unified GOOGLE_TTS_SPEAK system
    const { getTranslationHandlerInstance } = await import("@/core/InstanceManager.js");
    const { selectElementManager } = await import("@/features/element-selection/managers/SelectElementManager.js");
    const { contentMessageHandler } = await import("@/handlers/content/ContentMessageHandler.js");
    const { shortcutManager } = await import("@/core/managers/content/shortcuts/ShortcutManager.js");
    const { initializeSubtitleHandler } = await import("@/core/managers/content/SubtitleInitializer.js");

    // Initialize core systems
    const translationHandler = getTranslationHandlerInstance();
    const eventCoordinator = translationHandler.eventCoordinator; // Use existing instance

    // Store instances globally for handlers to access
    window.translationHandlerInstance = translationHandler;
    window.selectElementManagerInstance = selectElementManager;

    // Give ContentMessageHandler a reference to SelectElementManager
    contentMessageHandler.setSelectElementManager(selectElementManager);

    // Initialize subtitle handler conditionally
    await initializeSubtitleHandler(translationHandler);

    // Initialize all systems
    selectElementManager.initialize();
    contentMessageHandler.initialize();

    // Initialize TextFieldManager through EventCoordinator with proper dependencies
    eventCoordinator.textFieldManager.initialize({
      translationHandler: translationHandler,
      notifier: translationHandler.notifier,
      strategies: translationHandler.strategies,
      featureManager: translationHandler.featureManager
    });

    // Initialize shortcut manager with required dependencies
    shortcutManager.initialize({
      translationHandler: translationHandler,
      featureManager: translationHandler.featureManager
    });

    // Setup DOM event listeners for EventCoordinator (text selection, text fields)
    document.addEventListener('mouseup', eventCoordinator.handleEvent, { passive: true });
    document.addEventListener('click', eventCoordinator.handleEvent, { passive: true });
    document.addEventListener('focus', eventCoordinator.handleEvent, { capture: true, passive: true });
    document.addEventListener('blur', eventCoordinator.handleEvent, { capture: true, passive: true });


    // Setup message listener integration with existing system
    browser.runtime.onMessage.addListener((message, sender, sendResponse) => {

      // Handle exclusion updates immediately
      if (message.action === MessageActions.Set_Exclude_Current_Page && message.data?.exclude) {
        logger.info('Page excluded via popup - disabling extension functionality');
        // Could add cleanup logic here if needed
        return Promise.resolve({ success: true });
      }

      // Handle async message processing
      const handleAsync = async () => {
        try {
          const wasHandled = await contentMessageHandler.handleMessage(message, sender, sendResponse);
          return wasHandled; // Return the actual handling result
        } catch (error) {
          logger.error('Message handling error:', error);
          if (sendResponse) {
            sendResponse({ success: false, error: error.message });
          }
          return true; // Indicate handled (even if error)
        }
      };

      // For async handlers, we need to return true and handle response manually
      if (contentMessageHandler.handlers.has(message.action)) {
        handleAsync();
        return true; // Keep message channel open for async response
      }

      return false; // Let other handlers process
    });

    // Final initialization summary
    logger.init('Content script initialized', {
      messageHandlers: contentMessageHandler.getInfo?.()?.handlerCount || 0,
      shortcuts: shortcutManager.getShortcutsInfo?.()?.shortcutCount || 0,
      vueBridge: vueBridge.isInitialized,
      ttsHandler: true  // Using unified GOOGLE_TTS_SPEAK system
    });
    })();
  }
}<|MERGE_RESOLUTION|>--- conflicted
+++ resolved
@@ -61,30 +61,8 @@
       console.log('🚀 [Content Script] ASYNC FUNCTION STARTED');
       logger.init("Content script loading...");
 
-<<<<<<< HEAD
-    // --- PRIORITY: Inject CSS before anything else ---
-    console.log('[Content Script] 🔥 Starting CSS injection...');
-    try {
-      const pageStylesModule = await import('@/assets/styles/layout/_content.scss?raw');
-      const pageStylesContent = pageStylesModule.default || '';
-      console.log('[Content Script] 📄 Raw CSS loaded:', pageStylesContent.length, 'characters');
-      
-      if (pageStylesContent.length > 0) {
-        const pageStyleEl = document.createElement('style');
-        pageStyleEl.textContent = pageStylesContent;
-        pageStyleEl.setAttribute('data-translate-it-page-styles', 'true');
-        document.head.appendChild(pageStyleEl);
-        console.log('[Content Script] ✅ CSS injected successfully');
-        
-        // Check if highlight rule exists
-        const hasHighlightRule = pageStylesContent.includes('translate-it-element-highlighted');
-        console.log('[Content Script] 🎯 Highlight rule present:', hasHighlightRule ? '✅ YES' : '❌ NO');
-      } else {
-        console.warn('[Content Script] ⚠️ Empty CSS content from raw import');
-      }
-    } catch (cssError) {
-      console.error('[Content Script] ❌ CSS injection failed:', cssError);
-    }
+    // --- Inject Main DOM CSS ---
+    await injectMainDOMStyles();
 
     // --- Mount the Vue UI Host ---
     try {
@@ -92,17 +70,6 @@
       if (document.getElementById('translate-it-host')) {
         console.warn('[Content Script] ⚠️ UI Host already exists, skipping mount');
       } else {
-=======
-    // --- Inject Main DOM CSS ---
-    await injectMainDOMStyles();
-
-    // --- Mount the Vue UI Host ---
-    try {
-      // Check if UI Host already exists
-      if (document.getElementById('translate-it-host')) {
-        console.warn('[Content Script] ⚠️ UI Host already exists, skipping mount');
-      } else {
->>>>>>> 6cf9869a
         const { mountContentApp, getAppCss } = await import("@/app/main.js");
         const { pageEventBus } = await import("@/core/PageEventBus.js");
         
@@ -125,24 +92,6 @@
         `;
         shadowRoot.appendChild(appStyleEl);
         
-<<<<<<< HEAD
-        // Debug: Log the amount of CSS injected
-        console.log('[Content Script] Injected CSS length:', appStyles.length, 'characters');
-        
-        // Debug: Check if specific styles are present
-        if (appStyles.includes('.translation-window')) {
-          console.log('[Content Script] ✅ TranslationWindow styles found in injected CSS');
-        } else {
-          console.warn('[Content Script] ⚠️ TranslationWindow styles NOT found in injected CSS');
-        }
-        
-        if (appStyles.includes('background')) {
-          console.log('[Content Script] ✅ Background styles found in injected CSS');
-        } else {
-          console.warn('[Content Script] ⚠️ Background styles NOT found in injected CSS');
-        }
-=======
->>>>>>> 6cf9869a
 
         // 4. Create the root element for the Vue app and mount it.
         const appRoot = document.createElement('div');
