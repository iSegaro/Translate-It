--- conflicted
+++ resolved
@@ -1,5 +1,4 @@
-<<<<<<< HEAD
-#### v1.4.10 – Released on November XX, 2025
+#### v1.4.10 – Released on November 19, 2025
 
 ##### Added
 
@@ -26,20 +25,6 @@
 
 ---
 
-=======
-#### v1.4.8 – Released on November 10, 2025
-
-##### Fixed
-
-- **Dark Mode Action Toolbar**: Fixed visibility issues with action buttons (copy, paste, TTS) when the system is in dark mode
-
-##### Added
-
-- Added example URL text below the API URL field in [Options page > Custom API](#/api) settings for better user guidance
-
----
-
->>>>>>> 7a199215
 #### v1.4.7 – Released on November 01, 2025
 
 ##### Fixed
@@ -138,7 +123,7 @@
 
 ##### Fixed
 
-- **Translation Status Notification**: Fixed issue where `Translating...` notification would remain stuck when text field translation failed due to text extraction errors or background service failures  
+- **Translation Status Notification**: Fixed issue where `Translating...` notification would remain stuck when text field translation failed due to text extraction errors or background service failures
 - **[#59](https://github.com/iSegaro/Translate-It/issues/59)**: Fixed issue where prompt changes from the recent update were not being applied
 - **[#65](https://github.com/iSegaro/Translate-It/issues/65)**: Fixed icon display issue when selecting text in advanced fields via drag, and resolved CSS injection problem.
 
@@ -148,7 +133,7 @@
 
 ##### Added
 
-- Scroll support for long translations in the floating window  
+- Scroll support for long translations in the floating window
 
 ##### Fixed
 
@@ -285,7 +270,7 @@
 
 ##### Fixed
 
-- Fixed an issue with in-field translation when using `Google Translate` as the provider.  
+- Fixed an issue with in-field translation when using `Google Translate` as the provider.
 - Fixed the issue where country flags were not displayed on Windows in the settings page.
 - Fixed several minor bugs.
 
@@ -325,7 +310,7 @@
 
 ##### Added
 
-- Added quick access options to the extension’s context (right-click) menu via the action toolbar.
+- Added quick access options to the extension's context (right-click) menu via the action toolbar.
 - Added a Help section to the Settings page.
 - Added a Changelog section to the Settings page.
 
@@ -353,7 +338,7 @@
 - Improved the positioning and behavior of the in-field translation icon to be more intelligent and less intrusive.
 - Enhanced translation prompts to yield more natural and human-like translations.
 - Updated Light Theme
-  
+
 ---
 
 #### v0.3.6 – Released on 28 June 2025
