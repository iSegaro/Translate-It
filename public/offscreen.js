// public/offscreen.js
// Chrome-specific offscreen script

// Enhanced logging for offscreen document
const createOffscreenLogger = () => {
  const prefix = '[Offscreen]';
  return {
    debug: (...args) => console.log(`[DEBUG] ${prefix}`, ...args),
    info: (...args) => console.log(`[INFO] ${prefix}`, ...args),
    warn: (...args) => console.warn(`[WARN] ${prefix}`, ...args),
    error: (...args) => console.error(`[ERROR] ${prefix}`, ...args),
    log: (...args) => console.log(`[LOG] ${prefix}`, ...args) // Alias for compatibility
  };
};

const logger = createOffscreenLogger();

let currentAudio = null;
let currentUtterance = null;
let currentFetchController = null;
let isPlaying = false;

logger.info("TTS script loaded - Version 1.5 - Fixed race condition and null audio cleanup");

// Signal readiness immediately to parent
if (chrome.runtime) {
  chrome.runtime.sendMessage({ action: "OFFSCREEN_READY" }).catch(() => {});
  // Try multiple times to ensure readiness is sent
  setTimeout(() => chrome.runtime.sendMessage({ action: "OFFSCREEN_READY" }).catch(() => {}), 100);
  setTimeout(() => chrome.runtime.sendMessage({ action: "OFFSCREEN_READY" }).catch(() => {}), 500);
}


chrome.runtime.onMessage.addListener((message, sender, sendResponse) => {
  logger.debug("Received message:", message);
  

  // Only handle messages explicitly targeted to offscreen context
  if (!message.target || message.target !== "offscreen") {
    logger.debug("Message not targeted for offscreen, ignoring:", message.target);
    return false;
  }
  
  // Remove forwardedFromBackground flag if present (clean up)
  const cleanMessage = { ...message };
  delete cleanMessage.forwardedFromBackground;
  delete cleanMessage.target;

  logger.info("Processing message targeted for offscreen:", cleanMessage.action);

  // Handle different TTS and audio actions
  const action = cleanMessage.action;
  
  if (action === "TTS_SPEAK" && cleanMessage.data) {
    handleTTSSpeak(cleanMessage.data, sendResponse);
    return true; // keep async channel open
  }
  else if (action === "TTS_STOP" || action === "handleTTSStop") {
    handleTTSStop(sendResponse);
    return true;
  }
  else if (action === "TTS_PAUSE" || action === "handleTTSPause") {
    handleTTSPause(sendResponse);
    return true;
  }
  else if (action === "TTS_RESUME" || action === "handleTTSResume") {
    handleTTSResume(sendResponse);
    return true;
  }
  else if (action === "handleTTSGetStatus") {
    handleTTSGetStatus(sendResponse);
    return true;
  }
  else if (action === "TTS_TEST") {
    sendResponse({ success: true, message: "Offscreen TTS ready" });
    return false; // synchronous response
  }
  else if (action === "playOffscreenAudio" && cleanMessage.url) {
    // Use the enhanced function with proper state management and fallback
    const ttsData = {
      text: "TTS Audio", // Placeholder since we already have the URL
      language: "en" // Default language
    };
    handleAudioPlaybackWithFallback(cleanMessage.url, ttsData, sendResponse);
    return true;
  }
  else if (action === "stopOffscreenAudio") {
    handleAudioStop(sendResponse);
    return true;
  }
  else if (action === "TTS_GET_VOICES") {
    handleTTSGetVoices(sendResponse);
    return true;
  }
  else if (action === "playCachedAudio" && cleanMessage.audioData) {
    handleCachedAudioPlayback(cleanMessage.audioData, sendResponse);
    return true;
  }
  else if (action === "GENERATE_COMPOSITE_ICON" && cleanMessage.data) {
    // Handle composite icon generation inline
    try {
      const canvas = document.createElement('canvas');
      const ctx = canvas.getContext('2d');
      canvas.width = 32;
      canvas.height = 32;

      const baseImg = new Image();
      const overlayImg = new Image();

      let loadedCount = 0;
<<<<<<< HEAD
      const onLoad = () => {
        loadedCount++;
        if (loadedCount === 2) {
          // Draw base icon
          ctx.drawImage(baseImg, 0, 0, 32, 32);

          // Draw provider icon as small overlay in bottom-right corner
          const overlaySize = 12;
          const overlayX = 32 - overlaySize - 2;
          const overlayY = 32 - overlaySize - 2;

          // Add semi-transparent background for better visibility
          ctx.fillStyle = 'rgba(255, 255, 255, 0.8)';
          ctx.fillRect(overlayX - 1, overlayY - 1, overlaySize + 2, overlaySize + 2);

          // Draw provider icon
          ctx.drawImage(overlayImg, overlayX, overlayY, overlaySize, overlaySize);
=======
      let totalImages = cleanMessage.data.overlayBlob ? 2 : 1;

      const onLoad = () => {
        loadedCount++;
        if (loadedCount === totalImages) {
          // Draw base icon
          ctx.drawImage(baseImg, 0, 0, 32, 32);

          // Draw provider icon as small overlay in bottom-right corner if available
          if (cleanMessage.data.overlayBlob) {
            const overlaySize = 20;
            const overlayX = 32 - overlaySize - 2;
            const overlayY = 32 - overlaySize - 2;

            // Draw provider icon directly without background
            ctx.drawImage(overlayImg, overlayX, overlayY, overlaySize, overlaySize);
          }
>>>>>>> 250fe2e1

          // Convert to ImageData
          const imageData = ctx.getImageData(0, 0, 32, 32);
          
          // Convert ImageData to transferable format
          sendResponse({ 
            success: true, 
            imageData: {
              width: imageData.width,
              height: imageData.height,
              data: Array.from(imageData.data)
            }
          });
        }
      };

      const onError = () => {
        sendResponse({ success: false, error: 'Failed to load image' });
      };

      baseImg.onload = onLoad;
      baseImg.onerror = onError;
      overlayImg.onload = onLoad;
      overlayImg.onerror = onError;

      baseImg.crossOrigin = 'anonymous';
      overlayImg.crossOrigin = 'anonymous';

      baseImg.src = cleanMessage.data.baseBlob;
<<<<<<< HEAD
      overlayImg.src = cleanMessage.data.overlayBlob;
=======
      if (cleanMessage.data.overlayBlob) {
        overlayImg.src = cleanMessage.data.overlayBlob;
      }
>>>>>>> 250fe2e1
      
    } catch (error) {
      sendResponse({ success: false, error: 'Composite icon generation failed' });
    }
    return true;
  }
  else if (action === "GENERATE_SIMPLE_OVERLAY_ICON" && cleanMessage.data) {
    // Handle simple overlay icon generation
    console.log('[Offscreen] Generating simple overlay icon for provider:', cleanMessage.data.provider);
    try {
      const canvas = document.createElement('canvas');
      const ctx = canvas.getContext('2d');
      canvas.width = 32;
      canvas.height = 32;

      // Create a simple base icon (blue square)
      ctx.fillStyle = '#4285f4';
      ctx.fillRect(0, 0, 32, 32);

      // Add provider-specific color overlay
      const providerColors = {
        'google': '#4285f4',
        'gemini': '#8e44ad',
        'bing': '#00BCF2',
        'yandex': '#FF0000',
        'openai': '#412991',
        'openrouter': '#FF6B35',
        'deepseek': '#00A67E',
        'webai': '#FF9500',
        'custom': '#9CA3AF',
        'browserapi': '#4CAF50'
      };

      const overlayColor = providerColors[cleanMessage.data.provider] || '#9CA3AF';
      
      // Draw small colored square in bottom-right
      ctx.fillStyle = overlayColor;
      ctx.fillRect(20, 20, 10, 10);

      // Add white border
      ctx.strokeStyle = '#FFFFFF';
      ctx.lineWidth = 1;
      ctx.strokeRect(20, 20, 10, 10);

      // Convert to ImageData
      const imageData = ctx.getImageData(0, 0, 32, 32);
      
      sendResponse({ 
        success: true, 
        imageData: {
          width: imageData.width,
          height: imageData.height,
          data: Array.from(imageData.data)
        }
      });
    } catch (error) {
      sendResponse({ success: false, error: 'Simple overlay icon generation failed' });
    }
    return true;
  }
  else {
    logger.warn("Unknown offscreen action:", action);
    sendResponse({ success: false, error: `Unknown offscreen action: ${action}` });
    return false;
  }
});

/**
 * Handle TTS speak using Web Speech API
 */
function handleTTSSpeak(data, sendResponse) {
  try {
    console.log("[Offscreen] Starting TTS speak:", data);

    // Stop any current speech
    if (currentUtterance || currentAudio) {
      handleTTSStop(() => {});
    }

    // Convert language code to simple format for Google TTS
    let langCode = data.language || data.lang || "en"; // Support both 'language' and 'lang' parameters
    if (langCode.includes("-")) {
      langCode = langCode.split("-")[0]; // Convert 'en-US' to 'en'
    }
    
    console.log("[Offscreen] Language parameter debug:", {
      dataLanguage: data.language,
      dataLang: data.lang,
      finalLangCode: langCode,
      originalData: data
    });

    // Try Google TTS first, then fallback to Web Speech API
    console.log("[Offscreen] Trying Google TTS with language:", langCode);
    const googleTTSUrl = `https://translate.google.com/translate_tts?ie=UTF-8&tl=${encodeURIComponent(langCode)}&q=${encodeURIComponent(data.text)}&client=gtx&ttsspeed=1&total=1&idx=0&tk=1`;
    
    // Attempt Google TTS with fallback
    handleAudioPlaybackWithFallback(googleTTSUrl, data, sendResponse);
    
    /*
    if ("speechSynthesis" in window) {
      currentUtterance = new SpeechSynthesisUtterance(data.text);

      // Set voice options
      if (data.lang) currentUtterance.lang = data.lang;
      if (data.rate) currentUtterance.rate = data.rate;
      if (data.pitch) currentUtterance.pitch = data.pitch;
      if (data.volume) currentUtterance.volume = data.volume;

      currentUtterance.onend = () => {
        console.log("✅ TTS speech ended");
        currentUtterance = null;
        sendResponse({ success: true });
      };

      currentUtterance.onerror = (error) => {
        console.error("❌ TTS speech error:", error);
        currentUtterance = null;
        // Fallback to Google TTS on speech synthesis error
        const googleTTSUrl = `https://translate.google.com/translate_tts?ie=UTF-8&tl=${encodeURIComponent(langCode)}&q=${encodeURIComponent(data.text)}&client=gtx`;
        handleAudioPlayback(googleTTSUrl, sendResponse);
      };

      currentUtterance.onstart = () => {
        console.log("🔊 TTS speech started");
      };

      speechSynthesis.speak(currentUtterance);
    }
    */
  } catch (error) {
    console.error("[Offscreen] TTS speak failed:", error);
    sendResponse({ success: false, error: error.message });
  }
}

/**
 * Handle TTS get voices
 */
function handleTTSGetVoices(sendResponse) {
  try {
    console.log("[Offscreen] Getting available TTS voices");
    
    if ("speechSynthesis" in window) {
      // Get available voices
      let voices = speechSynthesis.getVoices();
      
      // If voices array is empty, wait for voiceschanged event
      if (voices.length === 0) {
        let responseAlreadySent = false;
        
        const voicesChangedHandler = () => {
          if (responseAlreadySent) return;
          responseAlreadySent = true;
          
          voices = speechSynthesis.getVoices();
          console.log("[Offscreen] Voices loaded:", voices.length);
          sendResponse({ 
            success: true, 
            voices: voices.map(voice => ({
              name: voice.name,
              lang: voice.lang,
              default: voice.default,
              localService: voice.localService
            }))
          });
        };
        
        speechSynthesis.addEventListener('voiceschanged', voicesChangedHandler, { once: true });
        
        // Set a timeout in case voiceschanged doesn't fire
        setTimeout(() => {
          if (responseAlreadySent) return;
          responseAlreadySent = true;
          
          voices = speechSynthesis.getVoices();
          console.log("[Offscreen] Timeout reached, voices available:", voices.length);
          sendResponse({ 
            success: true, 
            voices: voices.map(voice => ({
              name: voice.name,
              lang: voice.lang,
              default: voice.default,
              localService: voice.localService
            }))
          });
        }, 1000);
      } else {
        console.log("[Offscreen] Voices available:", voices.length);
        sendResponse({ 
          success: true, 
          voices: voices.map(voice => ({
            name: voice.name,
            lang: voice.lang,
            default: voice.default,
            localService: voice.localService
          }))
        });
      }
    } else {
      console.warn("[Offscreen] Speech synthesis not available");
      sendResponse({ success: true, voices: [] });
    }
  } catch (error) {
    console.error("[Offscreen] Failed to get TTS voices:", error);
    sendResponse({ success: false, error: error.message });
  }
}

/**
 * Handle TTS stop
 */
function handleTTSStop(sendResponse) {
  // Create safe response wrapper to prevent duplicate calls
  let responseSent = false;
  const safeResponse = (response) => {
    if (!responseSent) {
      responseSent = true;
      try {
        sendResponse(response);
      } catch (error) {
        console.log("[Offscreen] Response already sent or connection closed:", error.message);
      }
    } else {
      console.log("[Offscreen] Duplicate response attempt blocked");
    }
  };

  try {
    let stopped = false;

    // Cancel ongoing fetch if any
    if (currentFetchController) {
      logger.debug("[Offscreen] Aborting ongoing fetch request");
      currentFetchController.abort();
      currentFetchController = null;
      stopped = true;
    }

    // Reset playing state
    isPlaying = false;

    // Stop speech synthesis
    if (currentUtterance) {
      speechSynthesis.cancel();
      currentUtterance = null;
      stopped = true;
      console.log("[Offscreen] TTS speech cancelled");
    }

    // Stop audio playback
    if (currentAudio) {
      // Pause first to prevent further events
      currentAudio.pause();
      // Clear source safely
      try {
        currentAudio.src = "data:audio/wav;base64,UklGRigAAABXQVZFZm10IBIAAAABAAEARKwAAIhYAQACABAAAABkYXRhAgAAAAEA";
        currentAudio.load(); // Reset to empty state
      } catch(e) {
        // Ignore errors during cleanup
      }
      currentAudio = null;
      stopped = true;
      console.log("[Offscreen] TTS audio stopped");
    }

    safeResponse({ success: true, stopped });
  } catch (error) {
    console.error("[Offscreen] TTS stop failed:", error);
    safeResponse({ success: false, error: error.message });
  }
}

/**
 * Handle TTS pause
 */
function handleTTSPause(sendResponse) {
  try {
    let paused = false;

    // Pause speech synthesis
    if (currentUtterance && speechSynthesis.speaking && !speechSynthesis.paused) {
      speechSynthesis.pause();
      paused = true;
      console.log("[Offscreen] TTS speech paused");
    }

    // Pause audio playback
    if (currentAudio && !currentAudio.paused) {
      currentAudio.pause();
      paused = true;
      console.log("[Offscreen] TTS audio paused");
    }

    sendResponse({ success: true, paused });
  } catch (error) {
    console.error("[Offscreen] TTS pause failed:", error);
    sendResponse({ success: false, error: error.message });
  }
}

/**
 * Handle TTS resume
 */
function handleTTSResume(sendResponse) {
  try {
    let resumed = false;

    // Resume speech synthesis
    if (currentUtterance && speechSynthesis.paused) {
      speechSynthesis.resume();
      resumed = true;
      console.log("[Offscreen] TTS speech resumed");
    }

    // Resume audio playback
    if (currentAudio && currentAudio.paused) {
      currentAudio.play().then(() => {
        console.log("[Offscreen] TTS audio resumed");
      }).catch((error) => {
        console.error("[Offscreen] Failed to resume audio:", error);
      });
      resumed = true;
    }

    sendResponse({ success: true, resumed });
  } catch (error) {
    console.error("[Offscreen] TTS resume failed:", error);
    sendResponse({ success: false, error: error.message });
  }
}

/**
 * Handle TTS get status
 */
function handleTTSGetStatus(sendResponse) {
  try {
    let status = 'idle';
    
    // Check speech synthesis status
    if (currentUtterance) {
      if (speechSynthesis.paused) {
        status = 'paused';
      } else if (speechSynthesis.speaking) {
        status = 'playing';
      }
    }
    
    // Check audio playback status
    if (currentAudio) {
      if (currentAudio.paused) {
        status = currentAudio.currentTime > 0 ? 'paused' : 'idle';
      } else {
        status = 'playing';
      }
    }
    
    sendResponse({ success: true, status });
  } catch (error) {
    console.error("[Offscreen] TTS get status failed:", error);
    sendResponse({ success: false, error: error.message, status: 'error' });
  }
}

/**
 * Handle audio playback with fallback to Web Speech API
 */
function handleAudioPlaybackWithFallback(url, ttsData, sendResponse) {
  try {
    
    // Prevent multiple simultaneous requests
    if (isPlaying) {
      handleTTSStop(() => {}); // Stop current playback
    }
    
    // Always create a new Audio object to avoid race conditions with global currentAudio
    const newAudio = new Audio();
    if (currentAudio) { // Stop and clear previous audio if it exists
      handleAudioStop(() => {}); // Use the dedicated stop function
    }
    if (currentUtterance) {
      speechSynthesis.cancel();
      currentUtterance = null;
    }

    currentAudio = newAudio; // Assign the new audio object to global currentAudio
    currentAudio.crossOrigin = "anonymous"; // Set crossOrigin after creating new Audio
    isPlaying = true; // Mark as playing
    
    let responseSent = false;
    
    // Create AbortController for fetch cancellation
    currentFetchController = new AbortController();
    
    // Timeout for Google TTS fetch
    const fetchTimeout = setTimeout(() => {
      if (!responseSent && currentFetchController) {
        currentFetchController.abort();
        currentFetchController = null;
        isPlaying = false;
        responseSent = true;
        handleWebSpeechFallback(ttsData, sendResponse);
      }
    }, 3000); // 3 second timeout for fetch
    
    // Try Google TTS with fetch
    fetch(url, {
      method: 'GET',
      signal: currentFetchController.signal, // Add AbortController signal
      headers: {
        'User-Agent': 'Mozilla/5.0 (Windows NT 10.0; Win64; x64) AppleWebKit/537.36 (KHTML, like Gecko) Chrome/120.0.0.0 Safari/537.36',
        'Referer': 'https://translate.google.com/',
        'Accept': 'audio/*,*/*;q=0.9',
        'Accept-Language': 'en-US,en;q=0.9'
      }
    })
    .then(response => {
      clearTimeout(fetchTimeout); // Clear the timeout on successful response
      currentFetchController = null; // Clear the AbortController reference
      if (!response.ok) {
        throw new Error(`HTTP ${response.status}: ${response.statusText}`);
      }
      return response.blob();
    })
    .then(audioBlob => {
      // Check if audio was stopped during fetch (race condition protection)
      if (!currentAudio || !isPlaying) {
        console.warn("[Offscreen] currentAudio was null or stopped during fetch, cleaning up blob");
        URL.revokeObjectURL(URL.createObjectURL(audioBlob)); // Clean up blob
        isPlaying = false;
        if (!responseSent) {
          responseSent = true;
          sendResponse({ success: false, error: "Audio was stopped during fetch" });
        }
        return Promise.reject(new Error('Audio was stopped during fetch'));
      }
      
      const audioUrl = URL.createObjectURL(audioBlob);
      currentAudio.src = audioUrl;
      
      currentAudio.addEventListener("ended", () => {
          URL.revokeObjectURL(audioUrl);
        currentAudio = null;
        isPlaying = false; // Reset playing state
        
        // Always notify frontend that TTS ended (real completion)
        chrome.runtime.sendMessage({ action: 'GOOGLE_TTS_ENDED' }).catch(err => {
          console.log("[Offscreen] Failed to send TTS ended notification:", err);
        });
      });

      currentAudio.addEventListener("error", (e) => {
        URL.revokeObjectURL(audioUrl);
        currentAudio = null;
        isPlaying = false; // Reset playing state
        if (!responseSent) {
          responseSent = true; // Set this first to prevent race conditions
          handleWebSpeechFallback(ttsData, sendResponse);
        }
      });

      return currentAudio.play();
    })
    .then(() => {
      // Send success response after play() succeeds
      if (!responseSent) {
        responseSent = true;
        sendResponse({ success: true, message: "Audio playback started" });
      }
    })
    .catch(async (err) => { // Make this catch block async
      clearTimeout(fetchTimeout); // Clear the timeout on error too
      currentFetchController = null; // Clear the AbortController reference
      currentAudio = null;
      isPlaying = false; // Reset playing state
      
      // Handle AbortError specifically (when fetch is cancelled)
      if (err.name === 'AbortError') {
        console.log("[Offscreen] Google TTS fetch was aborted");
        return; // Don't send response or fallback for aborted requests
      }
      
      // Log Google TTS errors with less severity for expected failures
      if (err.message && err.message.includes('HTTP 400')) {
        console.debug("[Offscreen] Google TTS HTTP 400 (expected for some languages/text):", err.message);
      } else {
        console.error("[Offscreen] Google TTS failed:", err);
      }
      
      if (!responseSent) {
        responseSent = true; // Set responseSent to true here to prevent duplicate responses
        console.debug("[Offscreen] Falling back to Web Speech API");
        // Await the fallback to ensure its response is sent
        try {
          await handleWebSpeechFallback(ttsData, sendResponse); // Pass sendResponse directly
        } catch (fallbackError) {
          console.error("[Offscreen] Web Speech API fallback also failed:", fallbackError);
          // If fallback also fails, send a final failure response
          sendResponse({ success: false, error: fallbackError.message || 'Web Speech API fallback failed' });
        }
      }
    });
    
  } catch (error) {
    console.error("[Offscreen] TTS setup failed:", error);
    currentFetchController = null; // Clear the AbortController reference
    isPlaying = false; // Reset playing state
    console.log("[Offscreen] Falling back to Web Speech API");
    handleWebSpeechFallback(ttsData, sendResponse);
  }
}

/**
 * Fallback to Web Speech API with improved reliability
 */
function handleWebSpeechFallback(data, sendResponse) {
  try {
    console.log("[Offscreen] Using Web Speech API fallback");
    
    if ("speechSynthesis" in window) {
      // Reset speechSynthesis if it's in bad state
      if (speechSynthesis.pending || speechSynthesis.speaking) {
        console.log("[Offscreen] Cancelling existing speech synthesis");
        speechSynthesis.cancel();
        // Small delay to ensure cancellation completes
        setTimeout(() => startWebSpeech(), 100);
      } else {
        startWebSpeech();
      }
      
      function startWebSpeech() {
        currentUtterance = new SpeechSynthesisUtterance(data.text);

        // Set voice options - support both 'language' and 'lang' parameters
        const voiceLang = data.language || data.lang;
        if (voiceLang) currentUtterance.lang = voiceLang;
        if (data.rate) currentUtterance.rate = Math.max(0.1, Math.min(10, data.rate)); // Clamp rate
        if (data.pitch) currentUtterance.pitch = Math.max(0, Math.min(2, data.pitch)); // Clamp pitch
        if (data.volume) currentUtterance.volume = Math.max(0, Math.min(1, data.volume)); // Clamp volume

        let responseAlreadySent = false;

        currentUtterance.onend = () => {
          console.log("✅ Web Speech TTS ended");
          currentUtterance = null;
          isPlaying = false; // Reset playing state
          if (!responseAlreadySent) {
            responseAlreadySent = true;
            sendResponse({ success: true });
          }
        };

        currentUtterance.onerror = (error) => {
          // Use debug level for expected synthesis failures
          if (error.error === 'synthesis-failed' || error.error === 'synthesis-unavailable') {
            console.debug("❌ Web Speech TTS error (expected):", error.error);
          } else {
            console.error("❌ Web Speech TTS error:", error);
          }
          
          currentUtterance = null;
          isPlaying = false; // Reset playing state
          
          if (!responseAlreadySent) {
            responseAlreadySent = true;
            
            // Try to recover from common errors
            if (error.error === 'synthesis-failed' || error.error === 'synthesis-unavailable') {
              console.debug("[Offscreen] Attempting Web Speech recovery...");
              
              // Wait a bit and try once more
              setTimeout(() => {
                if (!responseAlreadySent) {
                  speechSynthesis.cancel();
                  const retryUtterance = new SpeechSynthesisUtterance(data.text);
                  retryUtterance.lang = data.language || data.lang || 'en-US';
                  retryUtterance.rate = 1; // Use default rate for retry
                  retryUtterance.pitch = 1; // Use default pitch for retry
                  retryUtterance.volume = 1; // Use default volume for retry
                  
                  retryUtterance.onend = () => {
                    console.log("✅ Web Speech TTS retry succeeded");
                    isPlaying = false; // Reset playing state
                    if (!responseAlreadySent) {
                      responseAlreadySent = true;
                      sendResponse({ success: true });
                    }
                  };
                  
                  retryUtterance.onerror = (retryError) => {
                    console.error("❌ Web Speech TTS retry also failed:", retryError);
                    isPlaying = false; // Reset playing state
                    if (!responseAlreadySent) {
                      responseAlreadySent = true;
                      sendResponse({ success: false, error: `Web Speech API failed: ${error.error}, retry failed: ${retryError.error}` });
                    }
                  };
                  
                  speechSynthesis.speak(retryUtterance);
                }
              }, 500);
            } else {
              isPlaying = false; // Reset playing state
              sendResponse({ success: false, error: `Web Speech API failed: ${error.error}` });
            }
          }
        };

        currentUtterance.onstart = () => {
          console.log("🔊 Web Speech TTS started");
        };

        // Add timeout as additional safety measure
        const timeout = setTimeout(() => {
          if (!responseAlreadySent && currentUtterance) {
            console.warn("[Offscreen] Web Speech TTS timeout, cancelling");
            speechSynthesis.cancel();
            currentUtterance = null;
            isPlaying = false; // Reset playing state
            responseAlreadySent = true;
            sendResponse({ success: false, error: "Web Speech API timeout" });
          }
        }, 5000); // 5 second timeout

        // Clear timeout when speech ends
        const originalOnEnd = currentUtterance.onend;
        currentUtterance.onend = (event) => {
          clearTimeout(timeout);
          if (originalOnEnd) originalOnEnd(event);
        };

        const originalOnError = currentUtterance.onerror;
        currentUtterance.onerror = (event) => {
          clearTimeout(timeout);
          if (originalOnError) originalOnError(event);
        };

        speechSynthesis.speak(currentUtterance);
      }
    } else {
      throw new Error("Web Speech API not available");
    }
  } catch (error) {
    console.error("[Offscreen] Web Speech API fallback failed:", error);
    isPlaying = false; // Reset playing state
    sendResponse({ success: false, error: `All TTS methods failed: ${error.message}` });
  }
}

/**
 * Handle audio playback (legacy support)
 */
function handleAudioPlayback(url, sendResponse) {
  logger.debug("Starting audio playback for URL:", url.substring(0, 100) + '...');
  
  // Create a safe response wrapper to prevent multiple calls
  let responseSent = false;
  const safeResponse = (response) => {
    if (!responseSent) {
      responseSent = true;
      logger.debug("Sending response to background:", response);
      
      try {
        sendResponse(response);
        logger.debug("Response sent successfully");
      } catch (error) {
        logger.error("Response send failed:", error);
        // Try alternative approach
        setTimeout(() => {
          try {
            sendResponse(response);
            logger.debug("Response sent via retry");
          } catch (retryError) {
            logger.error("Response retry failed:", retryError);
          }
        }, 50);
      }
    } else {
      logger.warn("Duplicate response attempt blocked");
    }
  };
  
  try {
    // Cancel any ongoing fetch
    if (currentFetchController) {
      currentFetchController.abort();
    }
    currentFetchController = new AbortController();
    
    // Stop any current audio
    if (currentAudio) {
      logger.debug("Stopping current audio");
      currentAudio.pause();
      currentAudio.src = "";
    }
    
    isPlaying = true;

    currentAudio = new Audio();
    
    // Set proper headers and user agent for Google TTS
    currentAudio.crossOrigin = "anonymous";
    
    // Add proper user agent and referer for Google TTS
    if (url.includes('translate.google.com')) {
      // Create a request with proper headers and abort controller
      fetch(url, {
        method: 'GET',
        signal: currentFetchController.signal,
        headers: {
          'User-Agent': 'Mozilla/5.0 (Windows NT 10.0; Win64; x64) AppleWebKit/537.36 (KHTML, like Gecko) Chrome/120.0.0.0 Safari/537.36',
          'Referer': 'https://translate.google.com/',
          'Accept': 'audio/*,*/*;q=0.9',
          'Accept-Language': 'en-US,en;q=0.9'
        }
      })
      .then(response => {
        if (!response.ok) {
          throw new Error(`HTTP ${response.status}: ${response.statusText}`);
        }
        return response.blob();
      })
      .then(audioBlob => {
        const audioUrl = URL.createObjectURL(audioBlob);
        if (currentAudio && isPlaying) {
          currentAudio.src = audioUrl;
        } else {
          logger.warn("Audio was stopped during fetch, cleaning up");
          URL.revokeObjectURL(audioUrl);
          isPlaying = false;
          return Promise.reject(new Error('Audio was stopped during fetch'));
        }
        
        currentAudio.addEventListener("ended", () => {
          logger.info("Audio playback ended");
          URL.revokeObjectURL(audioUrl);
          currentAudio = null;
          
          // Send completion notification to frontend
          chrome.runtime.sendMessage({ action: 'GOOGLE_TTS_ENDED' }).catch(err => {
            logger.error("Failed to send TTS ended notification:", err);
          });
        });

        currentAudio.addEventListener("error", (e) => {
          logger.error("Audio playback error:", e);
          URL.revokeObjectURL(audioUrl);
          currentAudio = null;
          safeResponse({
            success: false,
            error: e.message || "Audio playback error",
          });
        });

        currentAudio.addEventListener("loadstart", () => {
          logger.debug("Audio loading started");
        });

        return currentAudio.play();
      })
      .then(() => {
        logger.info("Audio playback started successfully");
        // Send success response immediately after playback starts, don't wait for end
        logger.debug("Sending success response to background...");
        
        // Send response immediately while the runtime channel is still open
        const responseData = { success: true, message: "Audio playback started" };
        logger.debug("About to call safeResponse with:", responseData);
        safeResponse(responseData);
        logger.debug("safeResponse called successfully");
        
        // ALSO send success via separate message (backup method)
        chrome.runtime.sendMessage({ 
          action: 'GOOGLE_TTS_STARTED',
          success: true 
        }).catch(err => {
          logger.debug("Backup success message send failed:", err);
        });
      })
      .catch((err) => {
        // Check if error is due to abort
        if (err.name === 'AbortError') {
          logger.debug("Audio fetch aborted (expected)");
          return;
        }
        
        logger.error("Audio fetch/play failed:", err);
        currentAudio = null;
        isPlaying = false;
        safeResponse({ success: false, error: err.message });
      });
    } else {
      // Fallback for non-Google TTS URLs
      currentAudio.src = url;
      
      currentAudio.addEventListener("ended", () => {
        console.log("[Offscreen] Audio playback ended");
        currentAudio = null;
        // Don't send response here anymore, already sent after play() starts
      });

      currentAudio.addEventListener("error", (e) => {
        console.error("[Offscreen] Audio playback error:", e);
        currentAudio = null;
        safeResponse({
          success: false,
          error: e.message || "Audio playback error",
        });
      });

      currentAudio.addEventListener("loadstart", () => {
        console.log("[Offscreen] Audio loading started");
      });

      currentAudio
        .play()
        .then(() => {
          console.log("[Offscreen] Audio playback started");
          // Send success response immediately after playback starts
          safeResponse({ success: true });
        })
        .catch((err) => {
          console.error("[Offscreen] Audio play failed:", err);
          currentAudio = null;
          safeResponse({ success: false, error: err.message });
        });
    }
  } catch (error) {
    console.error("[Offscreen] Audio playback setup failed:", error);
    safeResponse({ success: false, error: error.message });
  }
}

/**
 * Handle audio stop (legacy support)
 */
function handleAudioStop(sendResponse) {
  if (currentAudio) {
    currentAudio.pause();
    currentAudio.src = "";
    currentAudio = null;
    sendResponse({ success: true });
  } else {
    sendResponse({ success: false, error: "No offscreen audio playing" });
  }
}

/**
 * Handle cached audio blob playback
 * @param {Array} audioData - Audio data as byte array
 * @param {Function} sendResponse - Response callback
 */
function handleCachedAudioPlayback(audioData, sendResponse) {
  try {
    console.log("[Offscreen] Playing cached audio blob:", audioData.length, "bytes");
    
    // Stop any current audio
    if (currentAudio) {
      currentAudio.pause();
      currentAudio.src = "";
    }

    // Convert byte array back to Blob
    const uint8Array = new Uint8Array(audioData);
    const audioBlob = new Blob([uint8Array], { type: 'audio/mpeg' });
    const audioUrl = URL.createObjectURL(audioBlob);
    
    console.log("[Offscreen] Created blob URL for cached audio:", audioUrl);

    // Create and setup audio element
    currentAudio = new Audio(audioUrl);
    currentAudio.crossOrigin = "anonymous";

    currentAudio.addEventListener("ended", () => {
      console.log("[Offscreen] Cached audio playback ended");
      URL.revokeObjectURL(audioUrl); // Clean up memory
      currentAudio = null;
      sendResponse({ success: true });
    });

    currentAudio.addEventListener("error", (e) => {
      console.error("[Offscreen] Cached audio playback error:", e);
      URL.revokeObjectURL(audioUrl); // Clean up memory
      currentAudio = null;
      sendResponse({
        success: false,
        error: e.message || "Cached audio playback error",
      });
    });

    currentAudio.addEventListener("loadstart", () => {
      console.log("[Offscreen] Cached audio loading started");
    });

    currentAudio.addEventListener("canplaythrough", () => {
      console.log("[Offscreen] Cached audio can play through");
    });

    // Start playback
    currentAudio
      .play()
      .then(() => {
        console.log("[Offscreen] Cached audio playback started successfully");
      })
      .catch((err) => {
        console.error("[Offscreen] Cached audio play failed:", err);
        URL.revokeObjectURL(audioUrl);
        currentAudio = null;
        sendResponse({ success: false, error: err.message });
      });
      
  } catch (error) {
    console.error("[Offscreen] Cached audio setup failed:", error);
    sendResponse({ success: false, error: error.message });
  }
}<|MERGE_RESOLUTION|>--- conflicted
+++ resolved
@@ -108,25 +108,6 @@
       const overlayImg = new Image();
 
       let loadedCount = 0;
-<<<<<<< HEAD
-      const onLoad = () => {
-        loadedCount++;
-        if (loadedCount === 2) {
-          // Draw base icon
-          ctx.drawImage(baseImg, 0, 0, 32, 32);
-
-          // Draw provider icon as small overlay in bottom-right corner
-          const overlaySize = 12;
-          const overlayX = 32 - overlaySize - 2;
-          const overlayY = 32 - overlaySize - 2;
-
-          // Add semi-transparent background for better visibility
-          ctx.fillStyle = 'rgba(255, 255, 255, 0.8)';
-          ctx.fillRect(overlayX - 1, overlayY - 1, overlaySize + 2, overlaySize + 2);
-
-          // Draw provider icon
-          ctx.drawImage(overlayImg, overlayX, overlayY, overlaySize, overlaySize);
-=======
       let totalImages = cleanMessage.data.overlayBlob ? 2 : 1;
 
       const onLoad = () => {
@@ -144,7 +125,6 @@
             // Draw provider icon directly without background
             ctx.drawImage(overlayImg, overlayX, overlayY, overlaySize, overlaySize);
           }
->>>>>>> 250fe2e1
 
           // Convert to ImageData
           const imageData = ctx.getImageData(0, 0, 32, 32);
@@ -174,13 +154,9 @@
       overlayImg.crossOrigin = 'anonymous';
 
       baseImg.src = cleanMessage.data.baseBlob;
-<<<<<<< HEAD
-      overlayImg.src = cleanMessage.data.overlayBlob;
-=======
       if (cleanMessage.data.overlayBlob) {
         overlayImg.src = cleanMessage.data.overlayBlob;
       }
->>>>>>> 250fe2e1
       
     } catch (error) {
       sendResponse({ success: false, error: 'Composite icon generation failed' });
