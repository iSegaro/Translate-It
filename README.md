<<<<<<< HEAD
# AI Writing Companion
=======
# AIWritingCompanion
>>>>>>> e034cc90

A lightweight and versatile browser extension designed to translate text within input fields (e.g., text boxes, textareas, and contenteditable elements). Translations are triggered by either clicking the extension icon or pressing the Ctrl+/ shortcut.

**It's a writing and translation assistant.**

---

## Features

- **Universal Compatibility:** Works seamlessly with standard and advanced input fields.
- **Multiple Activation Methods:** Trigger translation via the icon click or the Ctrl+/ shortcut.
- **Provider Support:** Choose between multiple translation providers, including [Gemini](https://gemini.com/), [OpenAI](https://chat.openai.com/), and [WebAI to API](https://github.com/Amm1rr/WebAI-to-API/).

---

## Requirements

- A modern Chromium-based browser (Chrome, Edge, Brave, etc.)
- A valid API key if not using [WebAI ot API](https://github.com/Amm1rr/WebAI-to-API/)

---

## Installation

1. **Install via CRX File:**

   - Download the [`Gemini-Translation-Extension.crx`](https://github.com/iSegaro/Gemini-Translate/raw/refs/heads/Dev/Chrome-Extension/AI_Writing_Companion_v0.1.0.crx) file from the `Chrome-Extension/` folder.
   - Open `chrome://extensions/` in Chrome and enable Developer mode.
   - Drag and drop the `.crx` file onto the `chrome://extensions/` page to install the extension.

2. **Install via Git:**

   - Clone the repository:

     ```bash
     git clone https://github.com/iSegaro/Gemini-Translate.git
     cd Gemini-Translate
     ```

   - Load the extension in Chrome:
     - Open `chrome://extensions/` and enable Developer mode.
     - Click **Load unpacked** and select the `Chrome-Extension/dist/` folder.

3. **Set your API key on the Options page.**

---

## 🔑 Get a Free Google API Key

1. Visit [Google AI Studio](https://aistudio.google.com/apikey) and log in.
2. Click **Get API Key**, then **Create API Key**, and copy it.

_Free Tier: 1,500 requests/day with Gemini 1.5 Flash._

Watch this [video guide](https://www.youtube.com/watch?v=o-eyHCP5XwY&t=0) for details.

---

## Usage

- **Automatic:** Hover or click an input field to reveal the translation icon.
- **Shortcut:** Press Ctrl+/ when an input field is active.

---

## Development

### Prerequisites

Install Node.js (which includes npm), then run:

```bash
cd Gemini-Translate
npm install
```

### Build

```bash
npm run build
```

This generates the `Chrome-Extension/dist/` folder for manual installation.
For live updates, run:

```bash
npm run watch
```

---

## Contribute

- **Star** the repo.
- **Report issues:** [GitHub Issues](https://github.com/iSegaro/Gemini-Translate/issues)
- **Submit PRs.**

---

## License

This project is licensed under the MIT License.
Feel free to improve and share!<|MERGE_RESOLUTION|>--- conflicted
+++ resolved
@@ -1,8 +1,4 @@
-<<<<<<< HEAD
 # AI Writing Companion
-=======
-# AIWritingCompanion
->>>>>>> e034cc90
 
 A lightweight and versatile browser extension designed to translate text within input fields (e.g., text boxes, textareas, and contenteditable elements). Translations are triggered by either clicking the extension icon or pressing the Ctrl+/ shortcut.
 
@@ -42,9 +38,7 @@
      cd Gemini-Translate
      ```
 
-   - Load the extension in Chrome:
-     - Open `chrome://extensions/` and enable Developer mode.
-     - Click **Load unpacked** and select the `Chrome-Extension/dist/` folder.
+   - Load the extension in Chrome
 
 3. **Set your API key on the Options page.**
 
